--- conflicted
+++ resolved
@@ -481,11 +481,8 @@
 	// for the replacing message - if the caller needs the receipt for exactly the
 	// requested message, use StateSearchMsg().Receipt, and check that MsgLookup.Message
 	// is matching the requseted CID
-<<<<<<< HEAD
 	//
 	// DEPRECATED: Use StateSearchMsg, this method won't be supported in v1 API
-=======
->>>>>>> a0a4d3c4
 	StateGetReceipt(context.Context, cid.Cid, types.TipSetKey) (*types.MessageReceipt, error)
 	// StateMinerSectorCount returns the number of sectors in a miner's sector set and proving set
 	StateMinerSectorCount(context.Context, address.Address, types.TipSetKey) (MinerSectors, error)
