--- conflicted
+++ resolved
@@ -42,55 +42,29 @@
 	}
 	ctx := context.Background()
 	{ // Learn our owner_id while updating harmony_machines
-<<<<<<< HEAD
-		var ownerID []int
-		err := db.Select(ctx, &ownerID, `SELECT id FROM harmony_machines WHERE host_and_port=$1`, hostnameAndPort)
-		if err != nil {
-			return nil, fmt.Errorf("could not read from harmony_machines: %w", err)
-		}
-		if len(ownerID) == 0 {
-			err = db.QueryRow(ctx, `INSERT INTO harmony_machines 
-		(host_and_port, cpu, ram, gpu, gpuram) VALUES
-		($1,$2,$3,$4,0) RETURNING id`,
-				hostnameAndPort, reg.Cpu, reg.Ram, reg.Gpu).Scan(&reg.Resources.MachineID)
-			if err != nil {
-				return nil, err
-			}
-
-		} else {
-			reg.MachineID = ownerID[0]
-			_, err := db.Exec(ctx, `UPDATE harmony_machines SET
-		   cpu=$1, ram=$2, gpu=$3 WHERE id=$5`,
-				reg.Cpu, reg.Ram, reg.Gpu, reg.Resources.MachineID)
-			if err != nil {
-				return nil, err
-			}
-=======
 		var ownerID int
-		gpuram := uint64(lo.Sum(reg.GpuRam))
 
 		// Upsert query with last_contact update, fetch the machine ID
 		// (note this isn't a simple insert .. on conflict because host_and_port isn't unique)
 		err := db.QueryRow(ctx, `
 			WITH upsert AS (
 				UPDATE harmony_machines
-				SET cpu = $2, ram = $3, gpu = $4, gpuram = $5, last_contact = CURRENT_TIMESTAMP
+				SET cpu = $2, ram = $3, gpu = $4, last_contact = CURRENT_TIMESTAMP
 				WHERE host_and_port = $1
 				RETURNING id
 			),
 			inserted AS (
 				INSERT INTO harmony_machines (host_and_port, cpu, ram, gpu, gpuram, last_contact)
-				SELECT $1, $2, $3, $4, $5, CURRENT_TIMESTAMP
+				SELECT $1, $2, $3, $4, CURRENT_TIMESTAMP
 				WHERE NOT EXISTS (SELECT id FROM upsert)
 				RETURNING id
 			)
 			SELECT id FROM upsert
 			UNION ALL
 			SELECT id FROM inserted;
-		`, hostnameAndPort, reg.Cpu, reg.Ram, reg.Gpu, gpuram).Scan(&ownerID)
+		`, hostnameAndPort, reg.Cpu, reg.Ram, reg.Gpu).Scan(&ownerID)
 		if err != nil {
 			return nil, err
->>>>>>> ca4e2d71
 		}
 
 		reg.MachineID = ownerID
