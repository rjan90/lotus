--- conflicted
+++ resolved
@@ -34,11 +34,7 @@
 	"github.com/filecoin-project/lotus/chain/actors/builtin/reward"
 	"github.com/filecoin-project/lotus/chain/types"
 	lcli "github.com/filecoin-project/lotus/cli"
-<<<<<<< HEAD
 	"github.com/filecoin-project/lotus/journal/alerting"
-=======
-	"github.com/filecoin-project/lotus/tools/stats"
->>>>>>> 2744bb4e
 )
 
 var infoCmd = &cli.Command{
@@ -568,6 +564,9 @@
 	if err != nil {
 		return err
 	}
+
+	tbs := blockstore.NewTieredBstore(blockstore.NewAPIBlockstore(napi), blockstore.NewMemory())
+
 	ts := head
 	fmt.Printf(" Epoch   | Block ID                                                       | Reward\n")
 	for count > 0 {
@@ -580,7 +579,7 @@
 					return err
 				}
 
-				rewardActorState, err := reward.Load(stats.NewApiIpldStore(ctx, napi), rewardActor)
+				rewardActorState, err := reward.Load(adt.WrapStore(ctx, cbor.NewCborStore(tbs)), rewardActor)
 				if err != nil {
 					return err
 				}
