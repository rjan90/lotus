--- conflicted
+++ resolved
@@ -247,8 +247,6 @@
 	// Only state compute uses hot view so garbager Exists backed by ChainReadObj is all good
 	assert.False(g.t, g.Exists(ctx, garbageS), "Garbage state not found in splitstore")
 	assert.True(g.t, g.Exists(ctx, garbageM), "Garbage message not found in splitstore")
-<<<<<<< HEAD
-=======
 }
 
 func TestCompactRetainsTipSetRef(t *testing.T) {
@@ -292,7 +290,6 @@
 	waitForCompaction(ctx, t, garbageCompactionIndex, full)
 	assert.True(t, ipldExists(ctx, t, checkRef, full)) // reference to tipset key should be persisted after compaction
 	bm.Stop()
->>>>>>> 6bd39ba1
 }
 
 func waitForCompaction(ctx context.Context, t *testing.T, cIdx int64, n *kit.TestFullNode) {
