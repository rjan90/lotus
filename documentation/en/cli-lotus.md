# lotus
```
NAME:
   lotus - Filecoin decentralized storage network client

USAGE:
   lotus [global options] command [command options] [arguments...]

VERSION:
<<<<<<< HEAD
   1.16.0-dev
=======
   1.15.3-rc2
>>>>>>> ff02a666

COMMANDS:
   daemon   Start a lotus daemon process
   backup   Create node metadata backup
   config   Manage node config
   version  Print version
   help, h  Shows a list of commands or help for one command
   BASIC:
     send     Send funds between accounts
     wallet   Manage wallet
     client   Make deals, store data, retrieve data
     msig     Interact with a multisig wallet
     filplus  Interact with the verified registry actor used by Filplus
     paych    Manage payment channels
   DEVELOPER:
     auth          Manage RPC permissions
     mpool         Manage message pool
     state         Interact with and query filecoin chain state
     chain         Interact with filecoin blockchain
     log           Manage logging
     wait-api      Wait for lotus api to come online
     fetch-params  Fetch proving parameters
   NETWORK:
     net   Manage P2P Network
     sync  Inspect or interact with the chain syncer
   STATUS:
     status  Check node status

GLOBAL OPTIONS:
   --interactive  setting to false will disable interactive functionality of commands (default: false)
   --force-send   if true, will ignore pre-send checks (default: false)
   --vv           enables very verbose mode, useful for debugging the CLI (default: false)
   --help, -h     show help (default: false)
   --version, -v  print the version (default: false)
```

## lotus daemon
```
NAME:
   lotus daemon - Start a lotus daemon process

USAGE:
   lotus daemon command [command options] [arguments...]

COMMANDS:
   stop     Stop a running lotus daemon
   help, h  Shows a list of commands or help for one command

OPTIONS:
   --api value               (default: "1234")
   --genesis value           genesis file to use for first node run
   --bootstrap               (default: true)
   --import-chain value      on first run, load chain from given file or url and validate
   --import-snapshot value   import chain state from a given chain export file or url
   --halt-after-import       halt the process after importing chain from file (default: false)
   --lite                    start lotus in lite mode (default: false)
   --pprof value             specify name of file for writing cpu profile to
   --profile value           specify type of node
   --manage-fdlimit          manage open file limit (default: true)
   --config value            specify path of config file to use
   --api-max-req-size value  maximum API request size accepted by the JSON RPC server (default: 0)
   --restore value           restore from backup file
   --restore-config value    config file to use when restoring from backup
   --help, -h                show help (default: false)
   
```

### lotus daemon stop
```
NAME:
   lotus daemon stop - Stop a running lotus daemon

USAGE:
   lotus daemon stop [command options] [arguments...]

OPTIONS:
   --help, -h  show help (default: false)
   
```

## lotus backup
```
NAME:
   lotus backup - Create node metadata backup

USAGE:
   lotus backup [command options] [backup file path]

DESCRIPTION:
   The backup command writes a copy of node metadata under the specified path
   
   Online backups:
   For security reasons, the daemon must be have LOTUS_BACKUP_BASE_PATH env var set
   to a path where backup files are supposed to be saved, and the path specified in
   this command must be within this base path

OPTIONS:
   --offline   create backup without the node running (default: false)
   --help, -h  show help (default: false)
   
```

## lotus config
```
NAME:
   lotus config - Manage node config

USAGE:
   lotus config command [command options] [arguments...]

COMMANDS:
   default  Print default node config
   updated  Print updated node config
   help, h  Shows a list of commands or help for one command

OPTIONS:
   --help, -h  show help (default: false)
   
```

### lotus config default
```
NAME:
   lotus config default - Print default node config

USAGE:
   lotus config default [command options] [arguments...]

OPTIONS:
   --no-comment  don't comment default values (default: false)
   --help, -h    show help (default: false)
   
```

### lotus config updated
```
NAME:
   lotus config updated - Print updated node config

USAGE:
   lotus config updated [command options] [arguments...]

OPTIONS:
   --no-comment  don't comment default values (default: false)
   --help, -h    show help (default: false)
   
```

## lotus version
```
NAME:
   lotus version - Print version

USAGE:
   lotus version [command options] [arguments...]

OPTIONS:
   --help, -h  show help (default: false)
   
```

## lotus send
```
NAME:
   lotus send - Send funds between accounts

USAGE:
   lotus send [command options] [targetAddress] [amount]

CATEGORY:
   BASIC

OPTIONS:
   --from value         optionally specify the account to send funds from
   --gas-premium value  specify gas price to use in AttoFIL (default: "0")
   --gas-feecap value   specify gas fee cap to use in AttoFIL (default: "0")
   --gas-limit value    specify gas limit (default: 0)
   --nonce value        specify the nonce to use (default: 0)
   --method value       specify method to invoke (default: 0)
   --params-json value  specify invocation parameters in json
   --params-hex value   specify invocation parameters in hex
   --force              Deprecated: use global 'force-send' (default: false)
   --help, -h           show help (default: false)
   
```

## lotus wallet
```
NAME:
   lotus wallet - Manage wallet

USAGE:
   lotus wallet command [command options] [arguments...]

COMMANDS:
   new          Generate a new key of the given type
   list         List wallet address
   balance      Get account balance
   export       export keys
   import       import keys
   default      Get default wallet address
   set-default  Set default wallet address
   sign         sign a message
   verify       verify the signature of a message
   delete       Soft delete an address from the wallet - hard deletion needed for permanent removal
   market       Interact with market balances
   help, h      Shows a list of commands or help for one command

OPTIONS:
   --help, -h  show help (default: false)
   
```

### lotus wallet new
```
NAME:
   lotus wallet new - Generate a new key of the given type

USAGE:
   lotus wallet new [command options] [bls|secp256k1 (default secp256k1)]

OPTIONS:
   --help, -h  show help (default: false)
   
```

### lotus wallet list
```
NAME:
   lotus wallet list - List wallet address

USAGE:
   lotus wallet list [command options] [arguments...]

OPTIONS:
   --addr-only, -a  Only print addresses (default: false)
   --id, -i         Output ID addresses (default: false)
   --market, -m     Output market balances (default: false)
   --help, -h       show help (default: false)
   
```

### lotus wallet balance
```
NAME:
   lotus wallet balance - Get account balance

USAGE:
   lotus wallet balance [command options] [address]

OPTIONS:
   --help, -h  show help (default: false)
   
```

### lotus wallet export
```
NAME:
   lotus wallet export - export keys

USAGE:
   lotus wallet export [command options] [address]

OPTIONS:
   --help, -h  show help (default: false)
   
```

### lotus wallet import
```
NAME:
   lotus wallet import - import keys

USAGE:
   lotus wallet import [command options] [<path> (optional, will read from stdin if omitted)]

OPTIONS:
   --format value  specify input format for key (default: "hex-lotus")
   --as-default    import the given key as your new default key (default: false)
   --help, -h      show help (default: false)
   
```

### lotus wallet default
```
NAME:
   lotus wallet default - Get default wallet address

USAGE:
   lotus wallet default [command options] [arguments...]

OPTIONS:
   --help, -h  show help (default: false)
   
```

### lotus wallet set-default
```
NAME:
   lotus wallet set-default - Set default wallet address

USAGE:
   lotus wallet set-default [command options] [address]

OPTIONS:
   --help, -h  show help (default: false)
   
```

### lotus wallet sign
```
NAME:
   lotus wallet sign - sign a message

USAGE:
   lotus wallet sign [command options] <signing address> <hexMessage>

OPTIONS:
   --help, -h  show help (default: false)
   
```

### lotus wallet verify
```
NAME:
   lotus wallet verify - verify the signature of a message

USAGE:
   lotus wallet verify [command options] <signing address> <hexMessage> <signature>

OPTIONS:
   --help, -h  show help (default: false)
   
```

### lotus wallet delete
```
NAME:
   lotus wallet delete - Soft delete an address from the wallet - hard deletion needed for permanent removal

USAGE:
   lotus wallet delete [command options] <address> 

OPTIONS:
   --help, -h  show help (default: false)
   
```

### lotus wallet market
```
NAME:
   lotus wallet market - Interact with market balances

USAGE:
   lotus wallet market command [command options] [arguments...]

COMMANDS:
   withdraw  Withdraw funds from the Storage Market Actor
   add       Add funds to the Storage Market Actor
   help, h   Shows a list of commands or help for one command

OPTIONS:
   --help, -h  show help (default: false)
   
```

#### lotus wallet market withdraw
```
NAME:
   lotus wallet market withdraw - Withdraw funds from the Storage Market Actor

USAGE:
   lotus wallet market withdraw [command options] [amount (FIL) optional, otherwise will withdraw max available]

OPTIONS:
   --wallet value, -w value   Specify address to withdraw funds to, otherwise it will use the default wallet address
   --address value, -a value  Market address to withdraw from (account or miner actor address, defaults to --wallet address)
   --confidence value         number of block confirmations to wait for (default: 5)
   --help, -h                 show help (default: false)
   
```

#### lotus wallet market add
```
NAME:
   lotus wallet market add - Add funds to the Storage Market Actor

USAGE:
   lotus wallet market add [command options] <amount>

OPTIONS:
   --from value, -f value     Specify address to move funds from, otherwise it will use the default wallet address
   --address value, -a value  Market address to move funds to (account or miner actor address, defaults to --from address)
   --help, -h                 show help (default: false)
   
```

## lotus client
```
NAME:
   lotus client - Make deals, store data, retrieve data

USAGE:
   lotus client command [command options] [arguments...]

COMMANDS:
   help, h  Shows a list of commands or help for one command
   DATA:
     import  Import data
     drop    Remove import
     local   List locally imported data
     stat    Print information about a locally stored file (piece size, etc)
   RETRIEVAL:
     find              Find data in the network
     retrieval-ask     Get a miner's retrieval ask
     retrieve          Retrieve data from network
     cat               Show data from network
     ls                List object links
     cancel-retrieval  Cancel a retrieval deal by deal ID; this also cancels the associated transfer
     list-retrievals   List retrieval market deals
   STORAGE:
     deal          Initialize storage deal with a miner
     query-ask     Find a miners ask
     list-deals    List storage market deals
     get-deal      Print detailed deal information
     list-asks     List asks for top miners
     deal-stats    Print statistics about local storage deals
     inspect-deal  Inspect detailed information about deal's lifecycle and the various stages it goes through
   UTIL:
     commP             Calculate the piece-cid (commP) of a CAR file
     generate-car      Generate a car file from input
     balances          Print storage market client balances
     list-transfers    List ongoing data transfers for deals
     restart-transfer  Force restart a stalled data transfer
     cancel-transfer   Force cancel a data transfer

OPTIONS:
   --help, -h  show help (default: false)
   
```

### lotus client import
```
NAME:
   lotus client import - Import data

USAGE:
   lotus client import [command options] [inputPath]

CATEGORY:
   DATA

OPTIONS:
   --car        import from a car file instead of a regular file (default: false)
   --quiet, -q  Output root CID only (default: false)
   --help, -h   show help (default: false)
   
```

### lotus client drop
```
NAME:
   lotus client drop - Remove import

USAGE:
   lotus client drop [command options] [import ID...]

CATEGORY:
   DATA

OPTIONS:
   --help, -h  show help (default: false)
   
```

### lotus client local
```
NAME:
   lotus client local - List locally imported data

USAGE:
   lotus client local [command options] [arguments...]

CATEGORY:
   DATA

OPTIONS:
   --help, -h  show help (default: false)
   
```

### lotus client stat
```
NAME:
   lotus client stat - Print information about a locally stored file (piece size, etc)

USAGE:
   lotus client stat [command options] <cid>

CATEGORY:
   DATA

OPTIONS:
   --help, -h  show help (default: false)
   
```

### lotus client find
```
NAME:
   lotus client find - Find data in the network

USAGE:
   lotus client find [command options] [dataCid]

CATEGORY:
   RETRIEVAL

OPTIONS:
   --pieceCid value  require data to be retrieved from a specific Piece CID
   --help, -h        show help (default: false)
   
```

### lotus client retrieval-ask
```
NAME:
   lotus client retrieval-ask - Get a miner's retrieval ask

USAGE:
   lotus client retrieval-ask [command options] [minerAddress] [data CID]

CATEGORY:
   RETRIEVAL

OPTIONS:
   --size value  data size in bytes (default: 0)
   --help, -h    show help (default: false)
   
```

### lotus client retrieve
```
NAME:
   lotus client retrieve - Retrieve data from network

USAGE:
   lotus client retrieve [command options] [dataCid outputPath]

CATEGORY:
   RETRIEVAL

DESCRIPTION:
   Retrieve data from the Filecoin network.
   
   The retrieve command will attempt to find a provider make a retrieval deal with
   them. In case a provider can't be found, it can be specified with the --provider
   flag.
   
   By default the data will be interpreted as DAG-PB UnixFSv1 File. Alternatively
   a CAR file containing the raw IPLD graph can be exported by setting the --car
   flag.
   
   Partial Retrieval:
   
   The --data-selector flag can be used to specify a sub-graph to fetch. The
   selector can be specified as either IPLD datamodel text-path selector, or IPLD
   json selector.
   
   In case of unixfs retrieval, the selector must point at a single root node, and
   match the entire graph under that node.
   
   In case of CAR retrieval, the selector must have one common "sub-root" node.
   
   Examples:
   
   - Retrieve a file by CID
     $ lotus client retrieve Qm... my-file.txt
   
   - Retrieve a file by CID from f0123
     $ lotus client retrieve --provider f0123 Qm... my-file.txt
   
   - Retrieve a first file from a specified directory
     $ lotus client retrieve --data-selector /Links/0/Hash Qm... my-file.txt

OPTIONS:
   --car                                                   Export to a car file instead of a regular file (default: false)
   --data-selector value, --datamodel-path-selector value  IPLD datamodel text-path selector, or IPLD json selector
   --car-export-merkle-proof                               (requires --data-selector and --car) Export data-selector merkle proof (default: false)
   --from value                                            address to send transactions from
   --provider value, --miner value                         provider to use for retrieval, if not present it'll use local discovery
   --maxPrice value                                        maximum price the client is willing to consider (default: 0 FIL)
   --pieceCid value                                        require data to be retrieved from a specific Piece CID
   --allow-local                                           (default: false)
   --help, -h                                              show help (default: false)
   
```

### lotus client cat
```
NAME:
   lotus client cat - Show data from network

USAGE:
   lotus client cat [command options] [dataCid]

CATEGORY:
   RETRIEVAL

OPTIONS:
   --ipld                           list IPLD datamodel links (default: false)
   --data-selector value            IPLD datamodel text-path selector, or IPLD json selector
   --from value                     address to send transactions from
   --provider value, --miner value  provider to use for retrieval, if not present it'll use local discovery
   --maxPrice value                 maximum price the client is willing to consider (default: 0 FIL)
   --pieceCid value                 require data to be retrieved from a specific Piece CID
   --allow-local                    (default: false)
   --help, -h                       show help (default: false)
   
```

### lotus client ls
```
NAME:
   lotus client ls - List object links

USAGE:
   lotus client ls [command options] [dataCid]

CATEGORY:
   RETRIEVAL

OPTIONS:
   --ipld                           list IPLD datamodel links (default: false)
   --depth value                    list links recursively up to the specified depth (default: 1)
   --data-selector value            IPLD datamodel text-path selector, or IPLD json selector
   --from value                     address to send transactions from
   --provider value, --miner value  provider to use for retrieval, if not present it'll use local discovery
   --maxPrice value                 maximum price the client is willing to consider (default: 0 FIL)
   --pieceCid value                 require data to be retrieved from a specific Piece CID
   --allow-local                    (default: false)
   --help, -h                       show help (default: false)
   
```

### lotus client cancel-retrieval
```
NAME:
   lotus client cancel-retrieval - Cancel a retrieval deal by deal ID; this also cancels the associated transfer

USAGE:
   lotus client cancel-retrieval [command options] [arguments...]

CATEGORY:
   RETRIEVAL

OPTIONS:
   --deal-id value  specify retrieval deal by deal ID (default: 0)
   --help, -h       show help (default: false)
   
```

### lotus client list-retrievals
```
NAME:
   lotus client list-retrievals - List retrieval market deals

USAGE:
   lotus client list-retrievals [command options] [arguments...]

CATEGORY:
   RETRIEVAL

OPTIONS:
   --verbose, -v  print verbose deal details (default: false)
   --color        use color in display output (default: depends on output being a TTY)
   --show-failed  show failed/failing deals (default: true)
   --completed    show completed retrievals (default: false)
   --watch        watch deal updates in real-time, rather than a one time list (default: false)
   --help, -h     show help (default: false)
   
```

### lotus client deal
```
NAME:
   lotus client deal - Initialize storage deal with a miner

USAGE:
   lotus client deal [command options] [dataCid miner price duration]

CATEGORY:
   STORAGE

DESCRIPTION:
   Make a deal with a miner.
   dataCid comes from running 'lotus client import'.
   miner is the address of the miner you wish to make a deal with.
   price is measured in FIL/Epoch. Miners usually don't accept a bid
   lower than their advertised ask (which is in FIL/GiB/Epoch). You can check a miners listed price
   with 'lotus client query-ask <miner address>'.
   duration is how long the miner should store the data for, in blocks.
   The minimum value is 518400 (6 months).

OPTIONS:
   --manual-piece-cid value     manually specify piece commitment for data (dataCid must be to a car file)
   --manual-piece-size value    if manually specifying piece cid, used to specify size (dataCid must be to a car file) (default: 0)
   --manual-stateless-deal      instructs the node to send an offline deal without registering it with the deallist/fsm (default: false)
   --from value                 specify address to fund the deal with
   --start-epoch value          specify the epoch that the deal should start at (default: -1)
   --fast-retrieval             indicates that data should be available for fast retrieval (default: true)
   --verified-deal              indicate that the deal counts towards verified client total (default: true if client is verified, false otherwise)
   --provider-collateral value  specify the requested provider collateral the miner should put up
   --help, -h                   show help (default: false)
   
```

### lotus client query-ask
```
NAME:
   lotus client query-ask - Find a miners ask

USAGE:
   lotus client query-ask [command options] [minerAddress]

CATEGORY:
   STORAGE

OPTIONS:
   --peerid value    specify peer ID of node to make query against
   --size value      data size in bytes (default: 0)
   --duration value  deal duration (default: 0)
   --help, -h        show help (default: false)
   
```

### lotus client list-deals
```
NAME:
   lotus client list-deals - List storage market deals

USAGE:
   lotus client list-deals [command options] [arguments...]

CATEGORY:
   STORAGE

OPTIONS:
   --verbose, -v  print verbose deal details (default: false)
   --color        use color in display output (default: depends on output being a TTY)
   --show-failed  show failed/failing deals (default: false)
   --watch        watch deal updates in real-time, rather than a one time list (default: false)
   --help, -h     show help (default: false)
   
```

### lotus client get-deal
```
NAME:
   lotus client get-deal - Print detailed deal information

USAGE:
   lotus client get-deal [command options] [proposalCID]

CATEGORY:
   STORAGE

OPTIONS:
   --help, -h  show help (default: false)
   
```

### lotus client list-asks
```
NAME:
   lotus client list-asks - List asks for top miners

USAGE:
   lotus client list-asks [command options] [arguments...]

CATEGORY:
   STORAGE

OPTIONS:
   --by-ping              sort by ping (default: false)
   --output-format value  Either 'text' or 'csv' (default: "text")
   --protocols            Output supported deal protocols (default: false)
   --help, -h             show help (default: false)
   
```

### lotus client deal-stats
```
NAME:
   lotus client deal-stats - Print statistics about local storage deals

USAGE:
   lotus client deal-stats [command options] [arguments...]

CATEGORY:
   STORAGE

OPTIONS:
   --newer-than value  (default: 0s)
   --help, -h          show help (default: false)
   
```

### lotus client inspect-deal
```
NAME:
   lotus client inspect-deal - Inspect detailed information about deal's lifecycle and the various stages it goes through

USAGE:
   lotus client inspect-deal [command options] [arguments...]

CATEGORY:
   STORAGE

OPTIONS:
   --deal-id value       (default: 0)
   --proposal-cid value  
   --help, -h            show help (default: false)
   
```

### lotus client commP
```
NAME:
   lotus client commP - Calculate the piece-cid (commP) of a CAR file

USAGE:
   lotus client commP [command options] [inputFile]

CATEGORY:
   UTIL

OPTIONS:
   --help, -h  show help (default: false)
   
```

### lotus client generate-car
```
NAME:
   lotus client generate-car - Generate a car file from input

USAGE:
   lotus client generate-car [command options] [inputPath outputPath]

CATEGORY:
   UTIL

OPTIONS:
   --help, -h  show help (default: false)
   
```

### lotus client balances
```
NAME:
   lotus client balances - Print storage market client balances

USAGE:
   lotus client balances [command options] [arguments...]

CATEGORY:
   UTIL

OPTIONS:
   --client value  specify storage client address
   --help, -h      show help (default: false)
   
```

### lotus client list-transfers
```
NAME:
   lotus client list-transfers - List ongoing data transfers for deals

USAGE:
   lotus client list-transfers [command options] [arguments...]

CATEGORY:
   UTIL

OPTIONS:
   --verbose, -v  print verbose transfer details (default: false)
   --color        use color in display output (default: depends on output being a TTY)
   --completed    show completed data transfers (default: false)
   --watch        watch deal updates in real-time, rather than a one time list (default: false)
   --show-failed  show failed/cancelled transfers (default: false)
   --help, -h     show help (default: false)
   
```

### lotus client restart-transfer
```
NAME:
   lotus client restart-transfer - Force restart a stalled data transfer

USAGE:
   lotus client restart-transfer [command options] [arguments...]

CATEGORY:
   UTIL

OPTIONS:
   --peerid value  narrow to transfer with specific peer
   --initiator     specify only transfers where peer is/is not initiator (default: true)
   --help, -h      show help (default: false)
   
```

### lotus client cancel-transfer
```
NAME:
   lotus client cancel-transfer - Force cancel a data transfer

USAGE:
   lotus client cancel-transfer [command options] [arguments...]

CATEGORY:
   UTIL

OPTIONS:
   --peerid value          narrow to transfer with specific peer
   --initiator             specify only transfers where peer is/is not initiator (default: true)
   --cancel-timeout value  time to wait for cancel to be sent to storage provider (default: 5s)
   --help, -h              show help (default: false)
   
```

## lotus msig
```
NAME:
   lotus msig - Interact with a multisig wallet

USAGE:
   lotus msig command [command options] [arguments...]

COMMANDS:
   create             Create a new multisig wallet
   inspect            Inspect a multisig wallet
   propose            Propose a multisig transaction
   propose-remove     Propose to remove a signer
   approve            Approve a multisig message
   cancel             Cancel a multisig message
   add-propose        Propose to add a signer
   add-approve        Approve a message to add a signer
   add-cancel         Cancel a message to add a signer
   swap-propose       Propose to swap signers
   swap-approve       Approve a message to swap signers
   swap-cancel        Cancel a message to swap signers
   lock-propose       Propose to lock up some balance
   lock-approve       Approve a message to lock up some balance
   lock-cancel        Cancel a message to lock up some balance
   vested             Gets the amount vested in an msig between two epochs
   propose-threshold  Propose setting a different signing threshold on the account
   help, h            Shows a list of commands or help for one command

OPTIONS:
   --confidence value  number of block confirmations to wait for (default: 5)
   --help, -h          show help (default: false)
   
```

### lotus msig create
```
NAME:
   lotus msig create - Create a new multisig wallet

USAGE:
   lotus msig create [command options] [address1 address2 ...]

OPTIONS:
   --required value  number of required approvals (uses number of signers provided if omitted) (default: 0)
   --value value     initial funds to give to multisig (default: "0")
   --duration value  length of the period over which funds unlock (default: "0")
   --from value      account to send the create message from
   --help, -h        show help (default: false)
   
```

### lotus msig inspect
```
NAME:
   lotus msig inspect - Inspect a multisig wallet

USAGE:
   lotus msig inspect [command options] [address]

OPTIONS:
   --vesting        Include vesting details (default: false)
   --decode-params  Decode parameters of transaction proposals (default: false)
   --help, -h       show help (default: false)
   
```

### lotus msig propose
```
NAME:
   lotus msig propose - Propose a multisig transaction

USAGE:
   lotus msig propose [command options] [multisigAddress destinationAddress value <methodId methodParams> (optional)]

OPTIONS:
   --from value  account to send the propose message from
   --help, -h    show help (default: false)
   
```

### lotus msig propose-remove
```
NAME:
   lotus msig propose-remove - Propose to remove a signer

USAGE:
   lotus msig propose-remove [command options] [multisigAddress signer]

OPTIONS:
   --decrease-threshold  whether the number of required signers should be decreased (default: false)
   --from value          account to send the propose message from
   --help, -h            show help (default: false)
   
```

### lotus msig approve
```
NAME:
   lotus msig approve - Approve a multisig message

USAGE:
   lotus msig approve [command options] <multisigAddress messageId> [proposerAddress destination value [methodId methodParams]]

OPTIONS:
   --from value  account to send the approve message from
   --help, -h    show help (default: false)
   
```

### lotus msig cancel
```
NAME:
   lotus msig cancel - Cancel a multisig message

USAGE:
   lotus msig cancel [command options] <multisigAddress messageId> [destination value [methodId methodParams]]

OPTIONS:
   --from value  account to send the cancel message from
   --help, -h    show help (default: false)
   
```

### lotus msig add-propose
```
NAME:
   lotus msig add-propose - Propose to add a signer

USAGE:
   lotus msig add-propose [command options] [multisigAddress signer]

OPTIONS:
   --increase-threshold  whether the number of required signers should be increased (default: false)
   --from value          account to send the propose message from
   --help, -h            show help (default: false)
   
```

### lotus msig add-approve
```
NAME:
   lotus msig add-approve - Approve a message to add a signer

USAGE:
   lotus msig add-approve [command options] [multisigAddress proposerAddress txId newAddress increaseThreshold]

OPTIONS:
   --from value  account to send the approve message from
   --help, -h    show help (default: false)
   
```

### lotus msig add-cancel
```
NAME:
   lotus msig add-cancel - Cancel a message to add a signer

USAGE:
   lotus msig add-cancel [command options] [multisigAddress txId newAddress increaseThreshold]

OPTIONS:
   --from value  account to send the approve message from
   --help, -h    show help (default: false)
   
```

### lotus msig swap-propose
```
NAME:
   lotus msig swap-propose - Propose to swap signers

USAGE:
   lotus msig swap-propose [command options] [multisigAddress oldAddress newAddress]

OPTIONS:
   --from value  account to send the approve message from
   --help, -h    show help (default: false)
   
```

### lotus msig swap-approve
```
NAME:
   lotus msig swap-approve - Approve a message to swap signers

USAGE:
   lotus msig swap-approve [command options] [multisigAddress proposerAddress txId oldAddress newAddress]

OPTIONS:
   --from value  account to send the approve message from
   --help, -h    show help (default: false)
   
```

### lotus msig swap-cancel
```
NAME:
   lotus msig swap-cancel - Cancel a message to swap signers

USAGE:
   lotus msig swap-cancel [command options] [multisigAddress txId oldAddress newAddress]

OPTIONS:
   --from value  account to send the approve message from
   --help, -h    show help (default: false)
   
```

### lotus msig lock-propose
```
NAME:
   lotus msig lock-propose - Propose to lock up some balance

USAGE:
   lotus msig lock-propose [command options] [multisigAddress startEpoch unlockDuration amount]

OPTIONS:
   --from value  account to send the propose message from
   --help, -h    show help (default: false)
   
```

### lotus msig lock-approve
```
NAME:
   lotus msig lock-approve - Approve a message to lock up some balance

USAGE:
   lotus msig lock-approve [command options] [multisigAddress proposerAddress txId startEpoch unlockDuration amount]

OPTIONS:
   --from value  account to send the approve message from
   --help, -h    show help (default: false)
   
```

### lotus msig lock-cancel
```
NAME:
   lotus msig lock-cancel - Cancel a message to lock up some balance

USAGE:
   lotus msig lock-cancel [command options] [multisigAddress txId startEpoch unlockDuration amount]

OPTIONS:
   --from value  account to send the cancel message from
   --help, -h    show help (default: false)
   
```

### lotus msig vested
```
NAME:
   lotus msig vested - Gets the amount vested in an msig between two epochs

USAGE:
   lotus msig vested [command options] [multisigAddress]

OPTIONS:
   --start-epoch value  start epoch to measure vesting from (default: 0)
   --end-epoch value    end epoch to stop measure vesting at (default: -1)
   --help, -h           show help (default: false)
   
```

### lotus msig propose-threshold
```
NAME:
   lotus msig propose-threshold - Propose setting a different signing threshold on the account

USAGE:
   lotus msig propose-threshold [command options] <multisigAddress newM>

OPTIONS:
   --from value  account to send the proposal from
   --help, -h    show help (default: false)
   
```

## lotus filplus
```
NAME:
   lotus filplus - Interact with the verified registry actor used by Filplus

USAGE:
   lotus filplus command [command options] [arguments...]

COMMANDS:
   grant-datacap                  give allowance to the specified verified client address
   list-notaries                  list all notaries
   list-clients                   list all verified clients
   check-client-datacap           check verified client remaining bytes
   check-notary-datacap           check a notary's remaining bytes
   sign-remove-data-cap-proposal  allows a notary to sign a Remove Data Cap Proposal
   help, h                        Shows a list of commands or help for one command

OPTIONS:
   --help, -h  show help (default: false)
   
```

### lotus filplus grant-datacap
```
NAME:
   lotus filplus grant-datacap - give allowance to the specified verified client address

USAGE:
   lotus filplus grant-datacap [command options] [arguments...]

OPTIONS:
   --from value  specify your notary address to send the message from
   --help, -h    show help (default: false)
   
```

### lotus filplus list-notaries
```
NAME:
   lotus filplus list-notaries - list all notaries

USAGE:
   lotus filplus list-notaries [command options] [arguments...]

OPTIONS:
   --help, -h  show help (default: false)
   
```

### lotus filplus list-clients
```
NAME:
   lotus filplus list-clients - list all verified clients

USAGE:
   lotus filplus list-clients [command options] [arguments...]

OPTIONS:
   --help, -h  show help (default: false)
   
```

### lotus filplus check-client-datacap
```
NAME:
   lotus filplus check-client-datacap - check verified client remaining bytes

USAGE:
   lotus filplus check-client-datacap [command options] [arguments...]

OPTIONS:
   --help, -h  show help (default: false)
   
```

### lotus filplus check-notary-datacap
```
NAME:
   lotus filplus check-notary-datacap - check a notary's remaining bytes

USAGE:
   lotus filplus check-notary-datacap [command options] [arguments...]

OPTIONS:
   --help, -h  show help (default: false)
   
```

### lotus filplus sign-remove-data-cap-proposal
```
NAME:
   lotus filplus sign-remove-data-cap-proposal - allows a notary to sign a Remove Data Cap Proposal

USAGE:
   lotus filplus sign-remove-data-cap-proposal [command options] [arguments...]

OPTIONS:
   --id value  specify the RemoveDataCapProposal ID (will look up on chain if unspecified) (default: 0)
   --help, -h  show help (default: false)
   
```

## lotus paych
```
NAME:
   lotus paych - Manage payment channels

USAGE:
   lotus paych command [command options] [arguments...]

COMMANDS:
   add-funds          Add funds to the payment channel between fromAddress and toAddress. Creates the payment channel if it doesn't already exist.
   list               List all locally registered payment channels
   voucher            Interact with payment channel vouchers
   settle             Settle a payment channel
   status             Show the status of an outbound payment channel
   status-by-from-to  Show the status of an active outbound payment channel by from/to addresses
   collect            Collect funds for a payment channel
   help, h            Shows a list of commands or help for one command

OPTIONS:
   --help, -h  show help (default: false)
   
```

### lotus paych add-funds
```
NAME:
   lotus paych add-funds - Add funds to the payment channel between fromAddress and toAddress. Creates the payment channel if it doesn't already exist.

USAGE:
   lotus paych add-funds [command options] [fromAddress toAddress amount]

OPTIONS:
   --restart-retrievals  restart stalled retrieval deals on this payment channel (default: true)
   --reserve             mark funds as reserved (default: false)
   --help, -h            show help (default: false)
   
```

### lotus paych list
```
NAME:
   lotus paych list - List all locally registered payment channels

USAGE:
   lotus paych list [command options] [arguments...]

OPTIONS:
   --help, -h  show help (default: false)
   
```

### lotus paych voucher
```
NAME:
   lotus paych voucher - Interact with payment channel vouchers

USAGE:
   lotus paych voucher command [command options] [arguments...]

COMMANDS:
   create          Create a signed payment channel voucher
   check           Check validity of payment channel voucher
   add             Add payment channel voucher to local datastore
   list            List stored vouchers for a given payment channel
   best-spendable  Print vouchers with highest value that is currently spendable for each lane
   submit          Submit voucher to chain to update payment channel state
   help, h         Shows a list of commands or help for one command

OPTIONS:
   --help, -h  show help (default: false)
   
```

#### lotus paych voucher create
```
NAME:
   lotus paych voucher create - Create a signed payment channel voucher

USAGE:
   lotus paych voucher create [command options] [channelAddress amount]

OPTIONS:
   --lane value  specify payment channel lane to use (default: 0)
   --help, -h    show help (default: false)
   
```

#### lotus paych voucher check
```
NAME:
   lotus paych voucher check - Check validity of payment channel voucher

USAGE:
   lotus paych voucher check [command options] [channelAddress voucher]

OPTIONS:
   --help, -h  show help (default: false)
   
```

#### lotus paych voucher add
```
NAME:
   lotus paych voucher add - Add payment channel voucher to local datastore

USAGE:
   lotus paych voucher add [command options] [channelAddress voucher]

OPTIONS:
   --help, -h  show help (default: false)
   
```

#### lotus paych voucher list
```
NAME:
   lotus paych voucher list - List stored vouchers for a given payment channel

USAGE:
   lotus paych voucher list [command options] [channelAddress]

OPTIONS:
   --export    Print voucher as serialized string (default: false)
   --help, -h  show help (default: false)
   
```

#### lotus paych voucher best-spendable
```
NAME:
   lotus paych voucher best-spendable - Print vouchers with highest value that is currently spendable for each lane

USAGE:
   lotus paych voucher best-spendable [command options] [channelAddress]

OPTIONS:
   --export    Print voucher as serialized string (default: false)
   --help, -h  show help (default: false)
   
```

#### lotus paych voucher submit
```
NAME:
   lotus paych voucher submit - Submit voucher to chain to update payment channel state

USAGE:
   lotus paych voucher submit [command options] [channelAddress voucher]

OPTIONS:
   --help, -h  show help (default: false)
   
```

### lotus paych settle
```
NAME:
   lotus paych settle - Settle a payment channel

USAGE:
   lotus paych settle [command options] [channelAddress]

OPTIONS:
   --help, -h  show help (default: false)
   
```

### lotus paych status
```
NAME:
   lotus paych status - Show the status of an outbound payment channel

USAGE:
   lotus paych status [command options] [channelAddress]

OPTIONS:
   --help, -h  show help (default: false)
   
```

### lotus paych status-by-from-to
```
NAME:
   lotus paych status-by-from-to - Show the status of an active outbound payment channel by from/to addresses

USAGE:
   lotus paych status-by-from-to [command options] [fromAddress toAddress]

OPTIONS:
   --help, -h  show help (default: false)
   
```

### lotus paych collect
```
NAME:
   lotus paych collect - Collect funds for a payment channel

USAGE:
   lotus paych collect [command options] [channelAddress]

OPTIONS:
   --help, -h  show help (default: false)
   
```

## lotus auth
```
NAME:
   lotus auth - Manage RPC permissions

USAGE:
   lotus auth command [command options] [arguments...]

COMMANDS:
   create-token  Create token
   api-info      Get token with API info required to connect to this node
   help, h       Shows a list of commands or help for one command

OPTIONS:
   --help, -h  show help (default: false)
   
```

### lotus auth create-token
```
NAME:
   lotus auth create-token - Create token

USAGE:
   lotus auth create-token [command options] [arguments...]

OPTIONS:
   --perm value  permission to assign to the token, one of: read, write, sign, admin
   --help, -h    show help (default: false)
   
```

### lotus auth api-info
```
NAME:
   lotus auth api-info - Get token with API info required to connect to this node

USAGE:
   lotus auth api-info [command options] [arguments...]

OPTIONS:
   --perm value  permission to assign to the token, one of: read, write, sign, admin
   --help, -h    show help (default: false)
   
```

## lotus mpool
```
NAME:
   lotus mpool - Manage message pool

USAGE:
   lotus mpool command [command options] [arguments...]

COMMANDS:
   pending   Get pending messages
   sub       Subscribe to mpool changes
   stat      print mempool stats
   replace   replace a message in the mempool
   find      find a message in the mempool
   config    get or set current mpool configuration
   gas-perf  Check gas performance of messages in mempool
   manage    
   help, h   Shows a list of commands or help for one command

OPTIONS:
   --help, -h  show help (default: false)
   
```

### lotus mpool pending
```
NAME:
   lotus mpool pending - Get pending messages

USAGE:
   lotus mpool pending [command options] [arguments...]

OPTIONS:
   --local       print pending messages for addresses in local wallet only (default: false)
   --cids        only print cids of messages in output (default: false)
   --to value    return messages to a given address
   --from value  return messages from a given address
   --help, -h    show help (default: false)
   
```

### lotus mpool sub
```
NAME:
   lotus mpool sub - Subscribe to mpool changes

USAGE:
   lotus mpool sub [command options] [arguments...]

OPTIONS:
   --help, -h  show help (default: false)
   
```

### lotus mpool stat
```
NAME:
   lotus mpool stat - print mempool stats

USAGE:
   lotus mpool stat [command options] [arguments...]

OPTIONS:
   --local                   print stats for addresses in local wallet only (default: false)
   --basefee-lookback value  number of blocks to look back for minimum basefee (default: 60)
   --help, -h                show help (default: false)
   
```

### lotus mpool replace
```
NAME:
   lotus mpool replace - replace a message in the mempool

USAGE:
   lotus mpool replace [command options] <from> <nonce> | <message-cid>

OPTIONS:
   --gas-feecap value   gas feecap for new message (burn and pay to miner, attoFIL/GasUnit)
   --gas-premium value  gas price for new message (pay to miner, attoFIL/GasUnit)
   --gas-limit value    gas limit for new message (GasUnit) (default: 0)
   --auto               automatically reprice the specified message (default: false)
   --fee-limit max-fee  Spend up to X FIL for this message in units of FIL. Previously when flag was max-fee units were in attoFIL. Applicable for auto mode
   --help, -h           show help (default: false)
   
```

### lotus mpool find
```
NAME:
   lotus mpool find - find a message in the mempool

USAGE:
   lotus mpool find [command options] [arguments...]

OPTIONS:
   --from value    search for messages with given 'from' address
   --to value      search for messages with given 'to' address
   --method value  search for messages with given method (default: 0)
   --help, -h      show help (default: false)
   
```

### lotus mpool config
```
NAME:
   lotus mpool config - get or set current mpool configuration

USAGE:
   lotus mpool config [command options] [new-config]

OPTIONS:
   --help, -h  show help (default: false)
   
```

### lotus mpool gas-perf
```
NAME:
   lotus mpool gas-perf - Check gas performance of messages in mempool

USAGE:
   lotus mpool gas-perf [command options] [arguments...]

OPTIONS:
   --all       print gas performance for all mempool messages (default only prints for local) (default: false)
   --help, -h  show help (default: false)
   
```

### lotus mpool manage
```
NAME:
   lotus mpool manage - 

USAGE:
   lotus mpool manage [command options] [arguments...]

OPTIONS:
   --help, -h  show help (default: false)
   
```

## lotus state
```
NAME:
   lotus state - Interact with and query filecoin chain state

USAGE:
   lotus state command [command options] [arguments...]

COMMANDS:
<<<<<<< HEAD
   power                   Query network or miner power
   sectors                 Query the sector set of a miner
   active-sectors          Query the active sector set of a miner
   list-actors             list all actors in the network
   list-miners             list all miners in the network
   circulating-supply      Get the exact current circulating supply of Filecoin
   sector                  Get miner sector info
   get-actor               Print actor information
   lookup                  Find corresponding ID address
   replay                  Replay a particular message
   sector-size             Look up miners sector size
   read-state              View a json representation of an actors state
   list-messages           list messages on chain matching given criteria
   compute-state           Perform state computations
   call                    Invoke a method on an actor locally
   get-deal                View on-chain deal info
   wait-msg                Wait for a message to appear on chain
   search-msg              Search to see whether a message has appeared on chain
   miner-info              Retrieve miner information
   market                  Inspect the storage market actor
   exec-trace              Get the execution trace of a given message
   network-version         Returns the network version
   miner-proving-deadline  Retrieve information about a given miner's proving deadline
   actor-cids              Returns the built-in actor bundle manifest ID & system actor cids
   help, h                 Shows a list of commands or help for one command
=======
   power                       Query network or miner power
   sectors                     Query the sector set of a miner
   active-sectors              Query the active sector set of a miner
   list-actors                 list all actors in the network
   list-miners                 list all miners in the network
   circulating-supply          Get the exact current circulating supply of Filecoin
   sector, sector-info         Get miner sector info
   get-actor                   Print actor information
   lookup                      Find corresponding ID address
   replay                      Replay a particular message
   sector-size                 Look up miners sector size
   read-state                  View a json representation of an actors state
   list-messages               list messages on chain matching given criteria
   compute-state               Perform state computations
   call                        Invoke a method on an actor locally
   get-deal                    View on-chain deal info
   wait-msg, wait-message      Wait for a message to appear on chain
   search-msg, search-message  Search to see whether a message has appeared on chain
   miner-info                  Retrieve miner information
   market                      Inspect the storage market actor
   exec-trace                  Get the execution trace of a given message
   network-version             Returns the network version
   miner-proving-deadline      Retrieve information about a given miner's proving deadline
   help, h                     Shows a list of commands or help for one command
>>>>>>> ff02a666

OPTIONS:
   --tipset value  specify tipset to call method on (pass comma separated array of cids)
   --help, -h      show help (default: false)
   
```

### lotus state power
```
NAME:
   lotus state power - Query network or miner power

USAGE:
   lotus state power [command options] [<minerAddress> (optional)]

OPTIONS:
   --help, -h  show help (default: false)
   
```

### lotus state sectors
```
NAME:
   lotus state sectors - Query the sector set of a miner

USAGE:
   lotus state sectors [command options] [minerAddress]

OPTIONS:
   --help, -h  show help (default: false)
   
```

### lotus state active-sectors
```
NAME:
   lotus state active-sectors - Query the active sector set of a miner

USAGE:
   lotus state active-sectors [command options] [minerAddress]

OPTIONS:
   --help, -h  show help (default: false)
   
```

### lotus state list-actors
```
NAME:
   lotus state list-actors - list all actors in the network

USAGE:
   lotus state list-actors [command options] [arguments...]

OPTIONS:
   --help, -h  show help (default: false)
   
```

### lotus state list-miners
```
NAME:
   lotus state list-miners - list all miners in the network

USAGE:
   lotus state list-miners [command options] [arguments...]

OPTIONS:
   --sort-by value  criteria to sort miners by (none, num-deals)
   --help, -h       show help (default: false)
   
```

### lotus state circulating-supply
```
NAME:
   lotus state circulating-supply - Get the exact current circulating supply of Filecoin

USAGE:
   lotus state circulating-supply [command options] [arguments...]

OPTIONS:
   --vm-supply  calculates the approximation of the circulating supply used internally by the VM (instead of the exact amount) (default: false)
   --help, -h   show help (default: false)
   
```

#### lotus state sector, sector-info
```
```

### lotus state get-actor
```
NAME:
   lotus state get-actor - Print actor information

USAGE:
   lotus state get-actor [command options] [actorAddress]

OPTIONS:
   --help, -h  show help (default: false)
   
```

### lotus state lookup
```
NAME:
   lotus state lookup - Find corresponding ID address

USAGE:
   lotus state lookup [command options] [address]

OPTIONS:
   --reverse, -r  Perform reverse lookup (default: false)
   --help, -h     show help (default: false)
   
```

### lotus state replay
```
NAME:
   lotus state replay - Replay a particular message

USAGE:
   lotus state replay [command options] <messageCid>

OPTIONS:
   --show-trace    print out full execution trace for given message (default: false)
   --detailed-gas  print out detailed gas costs for given message (default: false)
   --help, -h      show help (default: false)
   
```

### lotus state sector-size
```
NAME:
   lotus state sector-size - Look up miners sector size

USAGE:
   lotus state sector-size [command options] [minerAddress]

OPTIONS:
   --help, -h  show help (default: false)
   
```

### lotus state read-state
```
NAME:
   lotus state read-state - View a json representation of an actors state

USAGE:
   lotus state read-state [command options] [actorAddress]

OPTIONS:
   --help, -h  show help (default: false)
   
```

### lotus state list-messages
```
NAME:
   lotus state list-messages - list messages on chain matching given criteria

USAGE:
   lotus state list-messages [command options] [arguments...]

OPTIONS:
   --to value        return messages to a given address
   --from value      return messages from a given address
   --toheight value  don't look before given block height (default: 0)
   --cids            print message CIDs instead of messages (default: false)
   --help, -h        show help (default: false)
   
```

### lotus state compute-state
```
NAME:
   lotus state compute-state - Perform state computations

USAGE:
   lotus state compute-state [command options] [arguments...]

OPTIONS:
   --vm-height value             set the height that the vm will see (default: 0)
   --apply-mpool-messages        apply messages from the mempool to the computed state (default: false)
   --show-trace                  print out full execution trace for given tipset (default: false)
   --html                        generate html report (default: false)
   --json                        generate json output (default: false)
   --compute-state-output value  a json file containing pre-existing compute-state output, to generate html reports without rerunning state changes
   --no-timing                   don't show timing information in html traces (default: false)
   --help, -h                    show help (default: false)
   
```

### lotus state call
```
NAME:
   lotus state call - Invoke a method on an actor locally

USAGE:
   lotus state call [command options] [toAddress methodId params (optional)]

OPTIONS:
   --from value      (default: "f00")
   --value value     specify value field for invocation (default: "0")
   --ret value       specify how to parse output (raw, decoded, base64, hex) (default: "decoded")
   --encoding value  specify params encoding to parse (base64, hex) (default: "base64")
   --help, -h        show help (default: false)
   
```

### lotus state get-deal
```
NAME:
   lotus state get-deal - View on-chain deal info

USAGE:
   lotus state get-deal [command options] [dealId]

OPTIONS:
   --help, -h  show help (default: false)
   
```

#### lotus state wait-msg, wait-message
```
```

#### lotus state search-msg, search-message
```
```

### lotus state miner-info
```
NAME:
   lotus state miner-info - Retrieve miner information

USAGE:
   lotus state miner-info [command options] [minerAddress]

OPTIONS:
   --help, -h  show help (default: false)
   
```

### lotus state market
```
NAME:
   lotus state market - Inspect the storage market actor

USAGE:
   lotus state market command [command options] [arguments...]

COMMANDS:
   balance  Get the market balance (locked and escrowed) for a given account
   help, h  Shows a list of commands or help for one command

OPTIONS:
   --help, -h  show help (default: false)
   
```

#### lotus state market balance
```
NAME:
   lotus state market balance - Get the market balance (locked and escrowed) for a given account

USAGE:
   lotus state market balance [command options] [arguments...]

OPTIONS:
   --help, -h  show help (default: false)
   
```

### lotus state exec-trace
```
NAME:
   lotus state exec-trace - Get the execution trace of a given message

USAGE:
   lotus state exec-trace [command options] <messageCid>

OPTIONS:
   --help, -h  show help (default: false)
   
```

### lotus state network-version
```
NAME:
   lotus state network-version - Returns the network version

USAGE:
   lotus state network-version [command options] [arguments...]

OPTIONS:
   --help, -h  show help (default: false)
   
```

### lotus state miner-proving-deadline
```
NAME:
   lotus state miner-proving-deadline - Retrieve information about a given miner's proving deadline

USAGE:
   lotus state miner-proving-deadline [command options] [minerAddress]

OPTIONS:
   --help, -h  show help (default: false)
   
```

### lotus state actor-cids
```
NAME:
   lotus state actor-cids - Returns the built-in actor bundle manifest ID & system actor cids

USAGE:
   lotus state actor-cids [command options] [arguments...]

OPTIONS:
   --network-version value  specify network version (default: 16)
   --help, -h               show help (default: false)
   
```

## lotus chain
```
NAME:
   lotus chain - Interact with filecoin blockchain

USAGE:
   lotus chain command [command options] [arguments...]

COMMANDS:
   head                              Print chain head
   get-block, getblock               Get a block and print its details
   read-obj                          Read the raw bytes of an object
   delete-obj                        Delete an object from the chain blockstore
   stat-obj                          Collect size and ipld link counts for objs
   getmessage, get-message, get-msg  Get and print a message by its cid
   sethead, set-head                 manually set the local nodes head tipset (Caution: normally only used for recovery)
   list, love                        View a segment of the chain
   get                               Get chain DAG node by path
   bisect                            bisect chain for an event
   export                            export chain to a car file
   slash-consensus                   Report consensus fault
   gas-price                         Estimate gas prices
   inspect-usage                     Inspect block space usage of a given tipset
   decode                            decode various types
   encode                            encode various types
   disputer                          interact with the window post disputer
   help, h                           Shows a list of commands or help for one command

OPTIONS:
   --help, -h  show help (default: false)
   
```

### lotus chain head
```
NAME:
   lotus chain head - Print chain head

USAGE:
   lotus chain head [command options] [arguments...]

OPTIONS:
   --help, -h  show help (default: false)
   
```

#### lotus chain get-block, getblock
```
```

### lotus chain read-obj
```
NAME:
   lotus chain read-obj - Read the raw bytes of an object

USAGE:
   lotus chain read-obj [command options] [objectCid]

OPTIONS:
   --help, -h  show help (default: false)
   
```

### lotus chain delete-obj
```
NAME:
   lotus chain delete-obj - Delete an object from the chain blockstore

USAGE:
   lotus chain delete-obj [command options] [objectCid]

DESCRIPTION:
   WARNING: Removing wrong objects from the chain blockstore may lead to sync issues

OPTIONS:
   --really-do-it  (default: false)
   --help, -h      show help (default: false)
   
```

### lotus chain stat-obj
```
NAME:
   lotus chain stat-obj - Collect size and ipld link counts for objs

USAGE:
   lotus chain stat-obj [command options] [cid]

DESCRIPTION:
   Collect object size and ipld link count for an object.
   
      When a base is provided it will be walked first, and all links visisted
      will be ignored when the passed in object is walked.

OPTIONS:
   --base value  ignore links found in this obj
   --help, -h    show help (default: false)
   
```

##### lotus chain getmessage, get-message, get-msg
```
```

#### lotus chain sethead, set-head
```
```

#### lotus chain list, love
```
```

### lotus chain get
```
NAME:
   lotus chain get - Get chain DAG node by path

USAGE:
   lotus chain get [command options] [path]

DESCRIPTION:
   Get ipld node under a specified path:
   
      lotus chain get /ipfs/[cid]/some/path
   
      Path prefixes:
      - /ipfs/[cid], /ipld/[cid] - traverse IPLD path
      - /pstate - traverse from head.ParentStateRoot
   
      Note:
      You can use special path elements to traverse through some data structures:
      - /ipfs/[cid]/@H:elem - get 'elem' from hamt
      - /ipfs/[cid]/@Hi:123 - get varint elem 123 from hamt
      - /ipfs/[cid]/@Hu:123 - get uvarint elem 123 from hamt
      - /ipfs/[cid]/@Ha:t01 - get element under Addr(t01).Bytes
      - /ipfs/[cid]/@A:10   - get 10th amt element
      - .../@Ha:t01/@state  - get pretty map-based actor state
   
      List of --as-type types:
      - raw
      - block
      - message
      - smessage, signedmessage
      - actor
      - amt
      - hamt-epoch
      - hamt-address
      - cronevent
      - account-state

OPTIONS:
   --as-type value  specify type to interpret output as
   --verbose        (default: false)
   --tipset value   specify tipset for /pstate (pass comma separated array of cids)
   --help, -h       show help (default: false)
   
```

### lotus chain bisect
```
NAME:
   lotus chain bisect - bisect chain for an event

USAGE:
   lotus chain bisect [command options] [minHeight maxHeight path shellCommand <shellCommandArgs (if any)>]

DESCRIPTION:
   Bisect the chain state tree:
   
      lotus chain bisect [min height] [max height] '1/2/3/state/path' 'shell command' 'args'
   
      Returns the first tipset in which condition is true
                     v
      [start] FFFFFFFTTT [end]
   
      Example: find height at which deal ID 100 000 appeared
       - lotus chain bisect 1 32000 '@Ha:t03/1' jq -e '.[2] > 100000'
   
      For special path elements see 'chain get' help

OPTIONS:
   --help, -h  show help (default: false)
   
```

### lotus chain export
```
NAME:
   lotus chain export - export chain to a car file

USAGE:
   lotus chain export [command options] [outputPath]

OPTIONS:
   --tipset value             specify tipset to start the export from (default: "@head")
   --recent-stateroots value  specify the number of recent state roots to include in the export (default: 0)
   --skip-old-msgs            (default: false)
   --help, -h                 show help (default: false)
   
```

### lotus chain slash-consensus
```
NAME:
   lotus chain slash-consensus - Report consensus fault

USAGE:
   lotus chain slash-consensus [command options] [blockCid1 blockCid2]

OPTIONS:
   --from value   optionally specify the account to report consensus from
   --extra value  Extra block cid
   --help, -h     show help (default: false)
   
```

### lotus chain gas-price
```
NAME:
   lotus chain gas-price - Estimate gas prices

USAGE:
   lotus chain gas-price [command options] [arguments...]

OPTIONS:
   --help, -h  show help (default: false)
   
```

### lotus chain inspect-usage
```
NAME:
   lotus chain inspect-usage - Inspect block space usage of a given tipset

USAGE:
   lotus chain inspect-usage [command options] [arguments...]

OPTIONS:
   --tipset value       specify tipset to view block space usage of (default: "@head")
   --length value       length of chain to inspect block space usage for (default: 1)
   --num-results value  number of results to print per category (default: 10)
   --help, -h           show help (default: false)
   
```

### lotus chain decode
```
NAME:
   lotus chain decode - decode various types

USAGE:
   lotus chain decode command [command options] [arguments...]

COMMANDS:
   params   Decode message params
   help, h  Shows a list of commands or help for one command

OPTIONS:
   --help, -h  show help (default: false)
   
```

#### lotus chain decode params
```
NAME:
   lotus chain decode params - Decode message params

USAGE:
   lotus chain decode params [command options] [toAddr method params]

OPTIONS:
   --tipset value    
   --encoding value  specify input encoding to parse (default: "base64")
   --help, -h        show help (default: false)
   
```

### lotus chain encode
```
NAME:
   lotus chain encode - encode various types

USAGE:
   lotus chain encode command [command options] [arguments...]

COMMANDS:
   params   Encodes the given JSON params
   help, h  Shows a list of commands or help for one command

OPTIONS:
   --help, -h  show help (default: false)
   
```

#### lotus chain encode params
```
NAME:
   lotus chain encode params - Encodes the given JSON params

USAGE:
   lotus chain encode params [command options] [dest method params]

OPTIONS:
   --tipset value    
   --encoding value  specify input encoding to parse (default: "base64")
   --to-code         interpret dest as code CID instead of as address (default: false)
   --help, -h        show help (default: false)
   
```

### lotus chain disputer
```
NAME:
   lotus chain disputer - interact with the window post disputer

USAGE:
   lotus chain disputer command [command options] [arguments...]

COMMANDS:
   start    Start the window post disputer
   dispute  Send a specific DisputeWindowedPoSt message
   help, h  Shows a list of commands or help for one command

OPTIONS:
   --max-fee value  Spend up to X FIL per DisputeWindowedPoSt message
   --from value     optionally specify the account to send messages from
   --help, -h       show help (default: false)
   
```

#### lotus chain disputer start
```
NAME:
   lotus chain disputer start - Start the window post disputer

USAGE:
   lotus chain disputer start [command options] [minerAddress]

OPTIONS:
   --start-epoch value  only start disputing PoSts after this epoch  (default: 0)
   --help, -h           show help (default: false)
   
```

#### lotus chain disputer dispute
```
NAME:
   lotus chain disputer dispute - Send a specific DisputeWindowedPoSt message

USAGE:
   lotus chain disputer dispute [command options] [minerAddress index postIndex]

OPTIONS:
   --help, -h  show help (default: false)
   
```

## lotus log
```
NAME:
   lotus log - Manage logging

USAGE:
   lotus log command [command options] [arguments...]

COMMANDS:
   list       List log systems
   set-level  Set log level
   alerts     Get alert states
   help, h    Shows a list of commands or help for one command

OPTIONS:
   --help, -h  show help (default: false)
   
```

### lotus log list
```
NAME:
   lotus log list - List log systems

USAGE:
   lotus log list [command options] [arguments...]

OPTIONS:
   --help, -h  show help (default: false)
   
```

### lotus log set-level
```
NAME:
   lotus log set-level - Set log level

USAGE:
   lotus log set-level [command options] [level]

DESCRIPTION:
   Set the log level for logging systems:
   
      The system flag can be specified multiple times.
   
      eg) log set-level --system chain --system chainxchg debug
   
      Available Levels:
      debug
      info
      warn
      error
   
      Environment Variables:
      GOLOG_LOG_LEVEL - Default log level for all log systems
      GOLOG_LOG_FMT   - Change output log format (json, nocolor)
      GOLOG_FILE      - Write logs to file
      GOLOG_OUTPUT    - Specify whether to output to file, stderr, stdout or a combination, i.e. file+stderr

OPTIONS:
   --system value  limit to log system
   --help, -h      show help (default: false)
   
```

### lotus log alerts
```
NAME:
   lotus log alerts - Get alert states

USAGE:
   lotus log alerts [command options] [arguments...]

OPTIONS:
   --all       get all (active and inactive) alerts (default: false)
   --help, -h  show help (default: false)
   
```

## lotus wait-api
```
NAME:
   lotus wait-api - Wait for lotus api to come online

USAGE:
   lotus wait-api [command options] [arguments...]

CATEGORY:
   DEVELOPER

OPTIONS:
   --timeout value  duration to wait till fail (default: 30s)
   --help, -h       show help (default: false)
   
```

## lotus fetch-params
```
NAME:
   lotus fetch-params - Fetch proving parameters

USAGE:
   lotus fetch-params [command options] [sectorSize]

CATEGORY:
   DEVELOPER

OPTIONS:
   --help, -h  show help (default: false)
   
```

## lotus net
```
NAME:
   lotus net - Manage P2P Network

USAGE:
   lotus net command [command options] [arguments...]

COMMANDS:
   peers                Print peers
   ping                 Ping peers
   connect              Connect to a peer
   listen               List listen addresses
   id                   Get node identity
   find-peer, findpeer  Find the addresses of a given peerID
   scores               Print peers' pubsub scores
   reachability         Print information about reachability from the internet
   bandwidth            Print bandwidth usage information
   block                Manage network connection gating rules
   stat                 Report resource usage for a scope
   limit                Get or set resource limits for a scope
   protect              Add one or more peer IDs to the list of protected peer connections
   unprotect            Remove one or more peer IDs from the list of protected peer connections.
   list-protected       List the peer IDs with protected connection.
   help, h              Shows a list of commands or help for one command

OPTIONS:
   --help, -h  show help (default: false)
   
```

### lotus net peers
```
NAME:
   lotus net peers - Print peers

USAGE:
   lotus net peers [command options] [arguments...]

OPTIONS:
   --agent, -a     Print agent name (default: false)
   --extended, -x  Print extended peer information in json (default: false)
   --help, -h      show help (default: false)
   
```

### lotus net ping
```
NAME:
   lotus net ping - Ping peers

USAGE:
   lotus net ping [command options] [arguments...]

OPTIONS:
   --count value, -c value     specify the number of times it should ping (default: 10)
   --interval value, -i value  minimum time between pings (default: 1s)
   --help, -h                  show help (default: false)
   
```

### lotus net connect
```
NAME:
   lotus net connect - Connect to a peer

USAGE:
   lotus net connect [command options] [peerMultiaddr|minerActorAddress]

OPTIONS:
   --help, -h  show help (default: false)
   
```

### lotus net listen
```
NAME:
   lotus net listen - List listen addresses

USAGE:
   lotus net listen [command options] [arguments...]

OPTIONS:
   --help, -h  show help (default: false)
   
```

### lotus net id
```
NAME:
   lotus net id - Get node identity

USAGE:
   lotus net id [command options] [arguments...]

OPTIONS:
   --help, -h  show help (default: false)
   
```

#### lotus net find-peer, findpeer
```
```

### lotus net scores
```
NAME:
   lotus net scores - Print peers' pubsub scores

USAGE:
   lotus net scores [command options] [arguments...]

OPTIONS:
   --extended, -x  print extended peer scores in json (default: false)
   --help, -h      show help (default: false)
   
```

### lotus net reachability
```
NAME:
   lotus net reachability - Print information about reachability from the internet

USAGE:
   lotus net reachability [command options] [arguments...]

OPTIONS:
   --help, -h  show help (default: false)
   
```

### lotus net bandwidth
```
NAME:
   lotus net bandwidth - Print bandwidth usage information

USAGE:
   lotus net bandwidth [command options] [arguments...]

OPTIONS:
   --by-peer      list bandwidth usage by peer (default: false)
   --by-protocol  list bandwidth usage by protocol (default: false)
   --help, -h     show help (default: false)
   
```

### lotus net block
```
NAME:
   lotus net block - Manage network connection gating rules

USAGE:
   lotus net block command [command options] [arguments...]

COMMANDS:
   add      Add connection gating rules
   remove   Remove connection gating rules
   list     list connection gating rules
   help, h  Shows a list of commands or help for one command

OPTIONS:
   --help, -h  show help (default: false)
   
```

#### lotus net block add
```
NAME:
   lotus net block add - Add connection gating rules

USAGE:
   lotus net block add command [command options] [arguments...]

COMMANDS:
   peer     Block a peer
   ip       Block an IP address
   subnet   Block an IP subnet
   help, h  Shows a list of commands or help for one command

OPTIONS:
   --help, -h  show help (default: false)
   
```

##### lotus net block add peer
```
NAME:
   lotus net block add peer - Block a peer

USAGE:
   lotus net block add peer [command options] <Peer> ...

OPTIONS:
   --help, -h  show help (default: false)
   
```

##### lotus net block add ip
```
NAME:
   lotus net block add ip - Block an IP address

USAGE:
   lotus net block add ip [command options] <IP> ...

OPTIONS:
   --help, -h  show help (default: false)
   
```

##### lotus net block add subnet
```
NAME:
   lotus net block add subnet - Block an IP subnet

USAGE:
   lotus net block add subnet [command options] <CIDR> ...

OPTIONS:
   --help, -h  show help (default: false)
   
```

#### lotus net block remove
```
NAME:
   lotus net block remove - Remove connection gating rules

USAGE:
   lotus net block remove command [command options] [arguments...]

COMMANDS:
   peer     Unblock a peer
   ip       Unblock an IP address
   subnet   Unblock an IP subnet
   help, h  Shows a list of commands or help for one command

OPTIONS:
   --help, -h  show help (default: false)
   
```

##### lotus net block remove peer
```
NAME:
   lotus net block remove peer - Unblock a peer

USAGE:
   lotus net block remove peer [command options] <Peer> ...

OPTIONS:
   --help, -h  show help (default: false)
   
```

##### lotus net block remove ip
```
NAME:
   lotus net block remove ip - Unblock an IP address

USAGE:
   lotus net block remove ip [command options] <IP> ...

OPTIONS:
   --help, -h  show help (default: false)
   
```

##### lotus net block remove subnet
```
NAME:
   lotus net block remove subnet - Unblock an IP subnet

USAGE:
   lotus net block remove subnet [command options] <CIDR> ...

OPTIONS:
   --help, -h  show help (default: false)
   
```

#### lotus net block list
```
NAME:
   lotus net block list - list connection gating rules

USAGE:
   lotus net block list [command options] [arguments...]

OPTIONS:
   --help, -h  show help (default: false)
   
```

### lotus net stat
```
NAME:
   lotus net stat - Report resource usage for a scope

USAGE:
   lotus net stat [command options] scope

DESCRIPTION:
   Report resource usage for a scope.
   
     The scope can be one of the following:
     - system        -- reports the system aggregate resource usage.
     - transient     -- reports the transient resource usage.
     - svc:<service> -- reports the resource usage of a specific service.
     - proto:<proto> -- reports the resource usage of a specific protocol.
     - peer:<peer>   -- reports the resource usage of a specific peer.
     - all           -- reports the resource usage for all currently active scopes.

OPTIONS:
   --help, -h  show help (default: false)
   
```

### lotus net limit
```
NAME:
   lotus net limit - Get or set resource limits for a scope

USAGE:
   lotus net limit [command options] scope [limit]

DESCRIPTION:
   Get or set resource limits for a scope.
   
     The scope can be one of the following:
     - system        -- reports the system aggregate resource usage.
     - transient     -- reports the transient resource usage.
     - svc:<service> -- reports the resource usage of a specific service.
     - proto:<proto> -- reports the resource usage of a specific protocol.
     - peer:<peer>   -- reports the resource usage of a specific peer.
   
    The limit is json-formatted, with the same structure as the limits file.

OPTIONS:
   --set       set the limit for a scope (default: false)
   --help, -h  show help (default: false)
   
```

### lotus net protect
```
NAME:
   lotus net protect - Add one or more peer IDs to the list of protected peer connections

USAGE:
   lotus net protect [command options] <peer-id> [<peer-id>...]

OPTIONS:
   --help, -h  show help (default: false)
   
```

### lotus net unprotect
```
NAME:
   lotus net unprotect - Remove one or more peer IDs from the list of protected peer connections.

USAGE:
   lotus net unprotect [command options] <peer-id> [<peer-id>...]

OPTIONS:
   --help, -h  show help (default: false)
   
```

### lotus net list-protected
```
NAME:
   lotus net list-protected - List the peer IDs with protected connection.

USAGE:
   lotus net list-protected [command options] [arguments...]

OPTIONS:
   --help, -h  show help (default: false)
   
```

## lotus sync
```
NAME:
   lotus sync - Inspect or interact with the chain syncer

USAGE:
   lotus sync command [command options] [arguments...]

COMMANDS:
   status      check sync status
   wait        Wait for sync to be complete
   mark-bad    Mark the given block as bad, will prevent syncing to a chain that contains it
   unmark-bad  Unmark the given block as bad, makes it possible to sync to a chain containing it
   check-bad   check if the given block was marked bad, and for what reason
   checkpoint  mark a certain tipset as checkpointed; the node will never fork away from this tipset
   help, h     Shows a list of commands or help for one command

OPTIONS:
   --help, -h  show help (default: false)
   
```

### lotus sync status
```
NAME:
   lotus sync status - check sync status

USAGE:
   lotus sync status [command options] [arguments...]

OPTIONS:
   --help, -h  show help (default: false)
   
```

### lotus sync wait
```
NAME:
   lotus sync wait - Wait for sync to be complete

USAGE:
   lotus sync wait [command options] [arguments...]

OPTIONS:
   --watch     don't exit after node is synced (default: false)
   --help, -h  show help (default: false)
   
```

### lotus sync mark-bad
```
NAME:
   lotus sync mark-bad - Mark the given block as bad, will prevent syncing to a chain that contains it

USAGE:
   lotus sync mark-bad [command options] [blockCid]

OPTIONS:
   --help, -h  show help (default: false)
   
```

### lotus sync unmark-bad
```
NAME:
   lotus sync unmark-bad - Unmark the given block as bad, makes it possible to sync to a chain containing it

USAGE:
   lotus sync unmark-bad [command options] [blockCid]

OPTIONS:
   --all       drop the entire bad block cache (default: false)
   --help, -h  show help (default: false)
   
```

### lotus sync check-bad
```
NAME:
   lotus sync check-bad - check if the given block was marked bad, and for what reason

USAGE:
   lotus sync check-bad [command options] [blockCid]

OPTIONS:
   --help, -h  show help (default: false)
   
```

### lotus sync checkpoint
```
NAME:
   lotus sync checkpoint - mark a certain tipset as checkpointed; the node will never fork away from this tipset

USAGE:
   lotus sync checkpoint [command options] [tipsetKey]

OPTIONS:
   --epoch value  checkpoint the tipset at the given epoch (default: 0)
   --help, -h     show help (default: false)
   
```

## lotus status
```
NAME:
   lotus status - Check node status

USAGE:
   lotus status [command options] [arguments...]

CATEGORY:
   STATUS

OPTIONS:
   --chain     include chain health status (default: false)
   --help, -h  show help (default: false)
   
```<|MERGE_RESOLUTION|>--- conflicted
+++ resolved
@@ -7,11 +7,7 @@
    lotus [global options] command [command options] [arguments...]
 
 VERSION:
-<<<<<<< HEAD
    1.16.0-dev
-=======
-   1.15.3-rc2
->>>>>>> ff02a666
 
 COMMANDS:
    daemon   Start a lotus daemon process
@@ -1730,33 +1726,6 @@
    lotus state command [command options] [arguments...]
 
 COMMANDS:
-<<<<<<< HEAD
-   power                   Query network or miner power
-   sectors                 Query the sector set of a miner
-   active-sectors          Query the active sector set of a miner
-   list-actors             list all actors in the network
-   list-miners             list all miners in the network
-   circulating-supply      Get the exact current circulating supply of Filecoin
-   sector                  Get miner sector info
-   get-actor               Print actor information
-   lookup                  Find corresponding ID address
-   replay                  Replay a particular message
-   sector-size             Look up miners sector size
-   read-state              View a json representation of an actors state
-   list-messages           list messages on chain matching given criteria
-   compute-state           Perform state computations
-   call                    Invoke a method on an actor locally
-   get-deal                View on-chain deal info
-   wait-msg                Wait for a message to appear on chain
-   search-msg              Search to see whether a message has appeared on chain
-   miner-info              Retrieve miner information
-   market                  Inspect the storage market actor
-   exec-trace              Get the execution trace of a given message
-   network-version         Returns the network version
-   miner-proving-deadline  Retrieve information about a given miner's proving deadline
-   actor-cids              Returns the built-in actor bundle manifest ID & system actor cids
-   help, h                 Shows a list of commands or help for one command
-=======
    power                       Query network or miner power
    sectors                     Query the sector set of a miner
    active-sectors              Query the active sector set of a miner
@@ -1780,8 +1749,8 @@
    exec-trace                  Get the execution trace of a given message
    network-version             Returns the network version
    miner-proving-deadline      Retrieve information about a given miner's proving deadline
+   actor-cids                  Returns the built-in actor bundle manifest ID & system actor cids
    help, h                     Shows a list of commands or help for one command
->>>>>>> ff02a666
 
 OPTIONS:
    --tipset value  specify tipset to call method on (pass comma separated array of cids)
