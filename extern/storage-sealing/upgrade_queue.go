--- conflicted
+++ resolved
@@ -6,12 +6,9 @@
 	"golang.org/x/xerrors"
 
 	"github.com/filecoin-project/go-state-types/abi"
-<<<<<<< HEAD
-=======
 	"github.com/filecoin-project/go-state-types/big"
 
 	"github.com/filecoin-project/lotus/chain/actors/builtin/miner"
->>>>>>> 731da455
 	market7 "github.com/filecoin-project/specs-actors/v7/actors/builtin/market"
 )
 
@@ -22,11 +19,7 @@
 	}
 
 	if si.State != Proving {
-<<<<<<< HEAD
 		return xerrors.Errorf("unable to snap-up sectors not in the 'Proving' state")
-=======
-		return xerrors.Errorf("can't mark sectors not in the 'Proving' state for upgrade")
->>>>>>> 731da455
 	}
 
 	if si.hasDeals() {
@@ -65,8 +58,6 @@
 	}
 
 	return active.IsSet(uint64(sector))
-<<<<<<< HEAD
-=======
 }
 
 func (m *Sealing) tryUpgradeSector(ctx context.Context, params *miner.SectorPreCommitInfo) big.Int {
@@ -124,5 +115,4 @@
 	}
 
 	return nil
->>>>>>> 731da455
 }